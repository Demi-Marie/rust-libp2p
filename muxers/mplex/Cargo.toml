--- conflicted
+++ resolved
@@ -13,19 +13,11 @@
 bytes = "0.5"
 fnv = "1.0"
 futures = "0.3.1"
-<<<<<<< HEAD
-futures_codec = "=0.3.3"
-libp2p-core = { version = "0.13.0", path = "../../core" }
-log = "0.4"
-parking_lot = "0.10.0"
-unsigned-varint = { version = "0.2.3", features = ["futures-codec"] }
-=======
 futures_codec = "0.3.4"
 libp2p-core = { version = "0.13.0", path = "../../core" }
 log = "0.4"
-parking_lot = "0.9"
+parking_lot = "0.10"
 unsigned-varint = { version = "0.3", features = ["futures-codec"] }
->>>>>>> d0944ed5
 
 [dev-dependencies]
 async-std = { git = "https://github.com/paritytech/async-std", branch = "poll-recv-send-udp" }
