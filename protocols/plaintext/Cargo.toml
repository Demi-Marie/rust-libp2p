[package]
name = "libp2p-plaintext"
edition = "2018"
description = "Plaintext encryption dummy protocol for libp2p"
version = "0.13.0"
authors = ["Parity Technologies <admin@parity.io>"]
license = "MIT"
repository = "https://github.com/libp2p/rust-libp2p"
keywords = ["peer-to-peer", "libp2p", "networking"]
categories = ["network-programming", "asynchronous"]

[dependencies]
bytes = "0.5"
futures = "0.3.1"
<<<<<<< HEAD
futures_codec = "=0.3.3"
=======
futures_codec = "0.3.4"
>>>>>>> d0944ed5
libp2p-core = { version = "0.13.0", path = "../../core" }
log = "0.4.8"
protobuf = "= 2.8.1"
rw-stream-sink = { version = "0.1.1", path = "../../misc/rw-stream-sink" }
unsigned-varint = { version = "0.3", features = ["futures-codec"] }
void = "1.0.2"

[dev-dependencies]
env_logger = "0.7.1"
quickcheck = "0.9.0"
rand = "0.7.2"
futures-timer = "2.0.2"<|MERGE_RESOLUTION|>--- conflicted
+++ resolved
@@ -12,11 +12,7 @@
 [dependencies]
 bytes = "0.5"
 futures = "0.3.1"
-<<<<<<< HEAD
-futures_codec = "=0.3.3"
-=======
 futures_codec = "0.3.4"
->>>>>>> d0944ed5
 libp2p-core = { version = "0.13.0", path = "../../core" }
 log = "0.4.8"
 protobuf = "= 2.8.1"
