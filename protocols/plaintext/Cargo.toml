--- conflicted
+++ resolved
@@ -23,12 +23,7 @@
 [dev-dependencies]
 env_logger = "0.7.1"
 quickcheck = "0.9.0"
-<<<<<<< HEAD
-rand = "0.7.2"
-futures-timer = "2.0.2"
-=======
 rand = "0.7"
 
 [build-dependencies]
-prost-build = "0.6"
->>>>>>> c241014d
+prost-build = "0.6"