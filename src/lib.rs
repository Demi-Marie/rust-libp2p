--- conflicted
+++ resolved
@@ -211,15 +211,11 @@
 #[cfg_attr(docsrs, doc(cfg(feature = "plaintext")))]
 #[doc(inline)]
 pub use libp2p_plaintext as plaintext;
-<<<<<<< HEAD
 #[cfg(all(feature = "quic", not(any(target_os = "emscripten", target_os = "unknown"))))]
->>>>>>> Stashed changes
 #[doc(inline)]
 pub use libp2p_quic as quic;
-=======
 #[cfg(feature = "secio")]
 #[cfg_attr(docsrs, doc(cfg(feature = "secio")))]
->>>>>>> 96cd509c
 #[doc(inline)]
 pub use libp2p_secio as secio;
 #[doc(inline)]
