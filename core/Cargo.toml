[package]
name = "libp2p-core"
edition = "2018"
description = "Core traits and structs of libp2p"
version = "0.14.0-alpha.1"
authors = ["Parity Technologies <admin@parity.io>"]
license = "MIT"
repository = "https://github.com/libp2p/rust-libp2p"
keywords = ["peer-to-peer", "libp2p", "networking"]
categories = ["network-programming", "asynchronous"]

[dependencies]
asn1_der = "0.6.1"
bs58 = "0.3.0"
bytes = "0.5"
ed25519-dalek = "1.0.0-pre.3"
failure = "0.1"
fnv = "1.0"
futures = { version = "0.3.1", features = ["compat", "io-compat", "executor", "thread-pool"] }
futures-timer = "2"
lazy_static = "1.2"
libsecp256k1 = { version = "0.3.1", optional = true }
log = "0.4"
<<<<<<< HEAD
multiaddr = { package = "parity-multiaddr", version = "0.6.0", path = "../misc/multiaddr" }
multihash = { package = "parity-multihash", version = "0.2.0", path = "../misc/multihash" }
multistream-select = { version = "0.6.0", path = "../misc/multistream-select" }
parking_lot = "0.10.0"
=======
multiaddr = { package = "parity-multiaddr", version = "0.7.0", path = "../misc/multiaddr" }
multihash = { package = "parity-multihash", version = "0.2.1", path = "../misc/multihash" }
multistream-select = { version = "0.7.0", path = "../misc/multistream-select" }
parking_lot = "0.9.0"
>>>>>>> 84487cf9
pin-project = "0.4.6"
protobuf = "=2.8.1" # note: see https://github.com/libp2p/rust-libp2p/issues/1363
quick-error = "1.2"
rand = "0.7.2"
rw-stream-sink = { version = "0.1.1", path = "../misc/rw-stream-sink" }
sha2 = "0.8.0"
smallvec = "1.0"
unsigned-varint = "0.3"
void = "1"
zeroize = "1"

[target.'cfg(not(any(target_os = "emscripten", target_os = "unknown")))'.dependencies]
ring = { version = "0.16.9", features = ["alloc", "std"], default-features = false }
untrusted = "0.7.0"

[dev-dependencies]
assert_matches = "1.3"
async-std = "1.0"
libp2p-mplex = { version = "0.14.0-alpha.1", path = "../muxers/mplex" }
libp2p-secio = { version = "0.14.0-alpha.1", path = "../protocols/secio" }
libp2p-swarm = { version = "0.4.0-alpha.1", path = "../swarm" }
libp2p-tcp = { version = "0.14.0-alpha.1", path = "../transports/tcp" }
quickcheck = "0.9.0"
wasm-timer = "0.2"

[features]
default = ["secp256k1"]
secp256k1 = ["libsecp256k1"]<|MERGE_RESOLUTION|>--- conflicted
+++ resolved
@@ -21,17 +21,10 @@
 lazy_static = "1.2"
 libsecp256k1 = { version = "0.3.1", optional = true }
 log = "0.4"
-<<<<<<< HEAD
-multiaddr = { package = "parity-multiaddr", version = "0.6.0", path = "../misc/multiaddr" }
-multihash = { package = "parity-multihash", version = "0.2.0", path = "../misc/multihash" }
-multistream-select = { version = "0.6.0", path = "../misc/multistream-select" }
-parking_lot = "0.10.0"
-=======
 multiaddr = { package = "parity-multiaddr", version = "0.7.0", path = "../misc/multiaddr" }
 multihash = { package = "parity-multihash", version = "0.2.1", path = "../misc/multihash" }
 multistream-select = { version = "0.7.0", path = "../misc/multistream-select" }
-parking_lot = "0.9.0"
->>>>>>> 84487cf9
+parking_lot = "0.10.0"
 pin-project = "0.4.6"
 protobuf = "=2.8.1" # note: see https://github.com/libp2p/rust-libp2p/issues/1363
 quick-error = "1.2"
